--- conflicted
+++ resolved
@@ -63,7 +63,8 @@
     rename { String fileName ->
         fileName.replace('-' + version, '')
     }
-<<<<<<< HEAD
+    tasks.instrumentCobertura.enabled = false
+    tasks.cobertura.enabled = false
 }
 
 project(':nicobar-core').processTestResources.dependsOn copyTestClassJars
@@ -71,8 +72,3 @@
 project(':nicobar-core:nicobar-test-classes').subprojects.each { p ->
 	copyTestClassJars.dependsOn p.build
 }
-=======
-    tasks.instrumentCobertura.enabled = false
-    tasks.cobertura.enabled = false
-}
->>>>>>> 43dcca3c
